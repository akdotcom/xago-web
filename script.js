--- conflicted
+++ resolved
@@ -2481,11 +2481,10 @@
         const hand1Div = document.createElement('div');
         hand1Div.id = 'player1-hand';
         hand1Div.classList.add('player-hand');
-<<<<<<< HEAD
         // Add Player 1 mode selector similar to Player 2's opponent selector
         hand1Div.innerHTML = `
             <div class="player1-hand-header">
-                <h2>Player 1 Hand</h2>
+                <h2>Player 1</h2>
                 <div id="player1-mode-selector-container">
                     <label for="player1-game-mode">Mode:</label>
                     <select id="player1-game-mode">
@@ -2495,9 +2494,7 @@
                 </div>
             </div>
             <div class="tiles-container"></div>`;
-=======
-        hand1Div.innerHTML = `<h2>Player 1</h2><div class="tiles-container"></div>`;
->>>>>>> 06eebcc1
+
         player1HandDisplay = hand1Div.querySelector('.tiles-container');
 
         // Player 2 Hand
